{
  "name": "webpack",
  "version": "4.5.0",
  "author": "Tobias Koppers @sokra",
  "description": "Packs CommonJs/AMD modules for the browser. Allows to split your codebase into multiple bundles, which can be loaded on demand. Support loaders to preprocess files, i.e. json, jsx, es7, css, less, ... and your custom stuff.",
  "license": "MIT",
  "dependencies": {
    "acorn": "^5.0.0",
    "acorn-dynamic-import": "^3.0.0",
    "ajv": "^6.1.0",
    "ajv-keywords": "^3.1.0",
    "chrome-trace-event": "^0.1.1",
    "enhanced-resolve": "^4.0.0",
    "eslint-scope": "^3.7.1",
    "loader-runner": "^2.3.0",
    "loader-utils": "^1.1.0",
    "memory-fs": "~0.4.1",
    "micromatch": "^3.1.8",
    "mkdirp": "~0.5.0",
    "neo-async": "^2.5.0",
    "node-libs-browser": "^2.0.0",
    "schema-utils": "^0.4.2",
    "tapable": "^1.0.0",
    "uglifyjs-webpack-plugin": "^1.2.4",
    "watchpack": "^1.5.0",
    "webpack-sources": "^1.0.1"
  },
  "devDependencies": {
    "benchmark": "^2.1.1",
    "bundle-loader": "~0.5.0",
    "codacy-coverage": "^2.0.1",
    "coffee-loader": "^0.9.0",
    "coffeescript": "^1.10.0",
    "coveralls": "^2.11.2",
    "css-loader": "^0.28.3",
    "es6-promise-polyfill": "^1.1.1",
    "eslint": "^4.19.1",
    "eslint-config-prettier": "^2.9.0",
    "eslint-plugin-node": "^6.0.1",
    "eslint-plugin-prettier": "^2.6.0",
    "express": "~4.13.1",
    "file-loader": "^1.1.6",
    "glob": "^7.1.2",
    "i18n-webpack-plugin": "^1.0.0",
    "istanbul": "^0.4.5",
    "jade": "^1.11.0",
    "jade-loader": "~0.8.0",
    "json-loader": "^0.5.7",
    "less": "^2.5.1",
    "less-loader": "^4.0.3",
    "lodash": "^4.17.4",
    "mocha": "^3.2.0",
    "mocha-lcov-reporter": "^1.0.0",
    "prettier": "^1.11.1",
    "raw-loader": "~0.5.0",
    "react": "^15.2.1",
    "react-dom": "^15.2.1",
    "rimraf": "^2.6.2",
    "script-loader": "~0.7.0",
    "should": "^11.1.1",
    "simple-git": "^1.65.0",
    "sinon": "^2.3.2",
    "style-loader": "^0.19.1",
    "url-loader": "^0.6.2",
    "val-loader": "^1.0.2",
    "vm-browserify": "~0.0.0",
    "webpack-dev-middleware": "^1.9.0",
    "worker-loader": "^1.1.0",
    "xxhashjs": "^0.2.1"
  },
  "engines": {
    "node": ">=6.11.5"
  },
  "repository": {
    "type": "git",
    "url": "https://github.com/webpack/webpack.git"
  },
  "homepage": "https://github.com/webpack/webpack",
  "main": "lib/webpack.js",
  "web": "lib/webpack.web.js",
  "bin": "./bin/webpack.js",
  "files": [
    "lib/",
    "bin/",
    "buildin/",
    "hot/",
    "web_modules/",
    "schemas/"
  ],
  "scripts": {
<<<<<<< HEAD
    "test": "npm run mocha",
    "mocha": "mocha test/*.test.js test/*.unittest.js --max-old-space-size=4096 --harmony --trace-deprecation",
=======
    "setup": "node ./setup/setup.js",
    "test": "mocha test/*.test.js test/*.unittest.js --max-old-space-size=4096 --harmony --trace-deprecation",
>>>>>>> c1a3676a
    "test:integration": "mocha test/*.test.js --max-old-space-size=4096 --harmony --trace-deprecation",
    "test:unit": "mocha test/*.unittest.js --max-old-space-size=4096 --harmony --trace-deprecation",
    "travis:integration": "yarn cover:init && yarn cover:integration && yarn cover:report-min",
    "travis:unit": "yarn cover:init && yarn cover:unit && yarn cover:report-min",
    "travis:lint": "yarn lint",
    "travis:benchmark": "yarn benchmark",
    "appveyor:integration": "yarn cover:init && yarn cover:integration && yarn cover:report-min",
    "appveyor:unit": "yarn cover:init && yarn cover:unit && yarn cover:report-min",
    "appveyor:benchmark": "yarn benchmark",
    "circleci:test": "node node_modules/mocha/bin/mocha --max-old-space-size=4096 --harmony --trace-deprecation test/*.test.js test/*.unittest.js",
    "circleci:lint": "yarn lint",
    "build:examples": "cd examples && node buildAll.js",
    "pretest": "yarn lint",
    "prelint": "yarn setup",
    "lint": "yarn code-lint && yarn schema-lint",
    "code-lint": "eslint setup lib bin hot buildin \"test/*.js\" \"test/**/webpack.config.js\" \"examples/**/webpack.config.js\" \"schemas/**/*.js\"",
    "fix": "yarn code-lint --fix",
    "pretty": "prettier \"setup/**/*.js\" \"lib/**/*.js\" \"bin/*.js\" \"hot/*.js\" \"buildin/*.js\" \"test/*.js\" \"test/**/webpack.config.js\" \"examples/**/webpack.config.js\" \"schemas/**/*.js\" --write",
    "schema-lint": "mocha test/*.lint.js --opts test/lint-mocha.opts",
    "benchmark": "mocha --max-old-space-size=4096 --harmony --trace-deprecation test/*.benchmark.js -R spec",
    "cover": "yarn cover:init && yarn cover:all && yarn cover:report",
    "cover:init": "rimraf coverage",
    "cover:all": "node --max-old-space-size=4096 --harmony --trace-deprecation ./node_modules/istanbul/lib/cli.js cover --report none node_modules/mocha/bin/_mocha -- test/*.test.js test/*.unittest.js",
    "cover:integration": "node --max-old-space-size=4096 --harmony --trace-deprecation ./node_modules/istanbul/lib/cli.js cover --report none node_modules/mocha/bin/_mocha -- test/*.test.js",
    "cover:unit": "node --max-old-space-size=4096 --harmony --trace-deprecation ./node_modules/istanbul/lib/cli.js cover --report none node_modules/mocha/bin/_mocha -- test/*.unittest.js",
    "cover:report": "istanbul report",
    "cover:report-min": "istanbul report --report lcovonly"
  }
}<|MERGE_RESOLUTION|>--- conflicted
+++ resolved
@@ -88,13 +88,9 @@
     "schemas/"
   ],
   "scripts": {
-<<<<<<< HEAD
+    "setup": "node ./setup/setup.js",
     "test": "npm run mocha",
     "mocha": "mocha test/*.test.js test/*.unittest.js --max-old-space-size=4096 --harmony --trace-deprecation",
-=======
-    "setup": "node ./setup/setup.js",
-    "test": "mocha test/*.test.js test/*.unittest.js --max-old-space-size=4096 --harmony --trace-deprecation",
->>>>>>> c1a3676a
     "test:integration": "mocha test/*.test.js --max-old-space-size=4096 --harmony --trace-deprecation",
     "test:unit": "mocha test/*.unittest.js --max-old-space-size=4096 --harmony --trace-deprecation",
     "travis:integration": "yarn cover:init && yarn cover:integration && yarn cover:report-min",
