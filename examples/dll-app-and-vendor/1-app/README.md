This is the app part.

The previously built vendor dll is used. The DllReferencePlugin reads the content of the dll from the manifest file and excludes all vendor modules from the compilation. Instead references to these modules will be loaded from the vendor dll via a global variable (`vendor_lib_xxxx`).

# webpack.config.js

``` javascript
var path = require("path");
var webpack = require("../../../");

module.exports = {
	// mode: "development" || "production",
	context: __dirname,
	entry: "./example-app",
	output: {
		filename: "app.js",
		path: path.resolve(__dirname, "dist")
	},
	plugins: [
		new webpack.DllReferencePlugin({
			context: ".",
			manifest: require("../0-vendor/dist/vendor-manifest.json") // eslint-disable-line
		})
	]
};
```

# example-app.js

``` javascript
import { square } from "example-vendor";

console.log(square(7));
console.log(new square(7));
```

# example.html

``` html
<html>
	<head></head>
	<body>
		<script src="../0-vendor/js/vendor.js" charset="utf-8"></script>
		<script src="js/app.js" charset="utf-8"></script>
	</body>
</html>
```

# dist/app.js

<details><summary><code>/******/ (function(modules) { /* webpackBootstrap */ })</code></summary>

``` javascript
/******/ (function(modules, runtime) { // webpackBootstrap
/******/ 	"use strict";
/******/ 	// The module cache
/******/ 	var installedModules = {};
/******/
/******/ 	// The require function
/******/ 	function __webpack_require__(moduleId) {
/******/
/******/ 		// Check if module is in cache
/******/ 		if(installedModules[moduleId]) {
/******/ 			return installedModules[moduleId].exports;
/******/ 		}
/******/ 		// Create a new module (and put it into the cache)
/******/ 		var module = installedModules[moduleId] = {
/******/ 			i: moduleId,
/******/ 			l: false,
/******/ 			exports: {}
/******/ 		};
/******/
/******/ 		// Execute the module function
/******/ 		modules[moduleId].call(module.exports, module, module.exports, __webpack_require__);
/******/
/******/ 		// Flag the module as loaded
/******/ 		module.l = true;
/******/
/******/ 		// Return the exports of the module
/******/ 		return module.exports;
/******/ 	}
/******/
/******/
/******/
/******/ 	// initialize runtime
/******/ 	runtime(__webpack_require__);
/******/
/******/ 	// Load entry module and return exports
/******/ 	return __webpack_require__(0);
/******/ })
/************************************************************************/
```

</details>

``` javascript
/******/ ([
/* 0 */
/*!************************!*\
  !*** ./example-app.js ***!
  \************************/
/*! no exports provided */
/*! runtime requirements: __webpack_require__.r, __webpack_exports__, __webpack_require__ */
/***/ (function(__unusedmodule, __webpack_exports__, __webpack_require__) {

"use strict";
__webpack_require__.r(__webpack_exports__);
/* harmony import */ var example_vendor__WEBPACK_IMPORTED_MODULE_0__ = __webpack_require__(/*! example-vendor */ 1);


console.log(Object(example_vendor__WEBPACK_IMPORTED_MODULE_0__["square"])(7));
console.log(new example_vendor__WEBPACK_IMPORTED_MODULE_0__["square"](7));


/***/ }),
/* 1 */
/*!******************************************************************************************************!*\
<<<<<<< HEAD
  !*** delegated ../node_modules/example-vendor.js from dll-reference vendor_lib_35e05f4ff28f09d4f9c3 ***!
=======
  !*** delegated ../node_modules/example-vendor.js from dll-reference vendor_lib_04d3460d8b3b7c5ce19f ***!
>>>>>>> 6934b981
  \******************************************************************************************************/
/*! exports provided: square */
/*! runtime requirements: module, __webpack_require__ */
/***/ (function(module, __unusedexports, __webpack_require__) {

<<<<<<< HEAD
module.exports = (__webpack_require__(/*! dll-reference vendor_lib_35e05f4ff28f09d4f9c3 */ 2))(1);
=======
module.exports = (__webpack_require__(/*! dll-reference vendor_lib_04d3460d8b3b7c5ce19f */ 2))(1);
>>>>>>> 6934b981

/***/ }),
/* 2 */
/*!**************************************************!*\
<<<<<<< HEAD
  !*** external "vendor_lib_35e05f4ff28f09d4f9c3" ***!
=======
  !*** external "vendor_lib_04d3460d8b3b7c5ce19f" ***!
>>>>>>> 6934b981
  \**************************************************/
/*! no static exports found */
/*! runtime requirements: module */
/***/ (function(module) {

<<<<<<< HEAD
module.exports = vendor_lib_35e05f4ff28f09d4f9c3;
=======
module.exports = vendor_lib_04d3460d8b3b7c5ce19f;
>>>>>>> 6934b981

/***/ })
/******/ ],
```

<details><summary><code>function(__webpack_require__) { /* webpackRuntimeModules */ });</code></summary>

``` js
/******/ function(__webpack_require__) { // webpackRuntimeModules
/******/ 	"use strict";
/******/ 
/******/ 	/* webpack/runtime/make namespace object */
/******/ 	!function() {
/******/ 		// define __esModule on exports
/******/ 		__webpack_require__.r = function(exports) {
/******/ 			if(typeof Symbol !== 'undefined' && Symbol.toStringTag) {
/******/ 				Object.defineProperty(exports, Symbol.toStringTag, { value: 'Module' });
/******/ 			}
/******/ 			Object.defineProperty(exports, '__esModule', { value: true });
/******/ 		};
/******/ 	}();
/******/ 	
/******/ }
);
```

</details>


# Info

## Unoptimized

```
Hash: 0a1b2c3d4e5f6a7b8c9d
<<<<<<< HEAD
Version: webpack 5.0.0-next
 Asset     Size  Chunks             Chunk Names
app.js  3.3 KiB     {0}  [emitted]  main
=======
Version: webpack 4.29.0
 Asset      Size  Chunks             Chunk Names
app.js  4.86 KiB       0  [emitted]  main
>>>>>>> 6934b981
Entrypoint main = app.js
chunk {0} app.js (main) 178 bytes (javascript) 279 bytes (runtime) [entry] [rendered]
    > ./example-app main
 [0] ./example-app.js 94 bytes {0} [built]
     [no exports]
<<<<<<< HEAD
     [used exports unknown]
     entry ./example-app main
 [1] delegated ../node_modules/example-vendor.js from dll-reference vendor_lib_35e05f4ff28f09d4f9c3 42 bytes {0} [built]
=======
     single entry ./example-app  main
 [1] delegated ../node_modules/example-vendor.js from dll-reference vendor_lib_04d3460d8b3b7c5ce19f 42 bytes {0} [built]
>>>>>>> 6934b981
     [exports: square]
     [used exports unknown]
     harmony side effect evaluation example-vendor [0] ./example-app.js 1:0-40
     harmony import specifier example-vendor [0] ./example-app.js 3:12-18
     harmony import specifier example-vendor [0] ./example-app.js 4:16-22
<<<<<<< HEAD
 [2] external "vendor_lib_35e05f4ff28f09d4f9c3" 42 bytes {0} [built]
     [used exports unknown]
     delegated source dll-reference vendor_lib_35e05f4ff28f09d4f9c3 [1] delegated ../node_modules/example-vendor.js from dll-reference vendor_lib_35e05f4ff28f09d4f9c3
     + 1 hidden chunk module
=======
 [2] external "vendor_lib_04d3460d8b3b7c5ce19f" 42 bytes {0} [built]
     delegated source dll-reference vendor_lib_04d3460d8b3b7c5ce19f [1] delegated ../node_modules/example-vendor.js from dll-reference vendor_lib_04d3460d8b3b7c5ce19f
>>>>>>> 6934b981
```

## Production mode

```
Hash: 0a1b2c3d4e5f6a7b8c9d
<<<<<<< HEAD
Version: webpack 5.0.0-next
 Asset       Size  Chunks             Chunk Names
app.js  591 bytes   {404}  [emitted]  main
=======
Version: webpack 4.29.0
 Asset      Size  Chunks             Chunk Names
app.js  1.09 KiB       0  [emitted]  main
>>>>>>> 6934b981
Entrypoint main = app.js
chunk {404} app.js (main) 178 bytes (javascript) 279 bytes (runtime) [entry] [rendered]
    > ./example-app main
<<<<<<< HEAD
 [423] ./example-app.js 94 bytes {404} [built]
       [no exports]
       entry ./example-app main
 [492] delegated ../node_modules/example-vendor.js from dll-reference vendor_lib_35e05f4ff28f09d4f9c3 42 bytes {404} [built]
       [exports: square]
       harmony side effect evaluation example-vendor [423] ./example-app.js 1:0-40
       harmony import specifier example-vendor [423] ./example-app.js 3:12-18
       harmony import specifier example-vendor [423] ./example-app.js 4:16-22
 [656] external "vendor_lib_35e05f4ff28f09d4f9c3" 42 bytes {404} [built]
       delegated source dll-reference vendor_lib_35e05f4ff28f09d4f9c3 [492] delegated ../node_modules/example-vendor.js from dll-reference vendor_lib_35e05f4ff28f09d4f9c3
     + 1 hidden chunk module
=======
 [0] delegated ../node_modules/example-vendor.js from dll-reference vendor_lib_04d3460d8b3b7c5ce19f 42 bytes {0} [built]
     [exports: square]
     harmony side effect evaluation example-vendor [1] ./example-app.js 1:0-40
     harmony import specifier example-vendor [1] ./example-app.js 3:12-18
     harmony import specifier example-vendor [1] ./example-app.js 4:16-22
 [1] ./example-app.js 94 bytes {0} [built]
     [no exports]
     single entry ./example-app  main
 [2] external "vendor_lib_04d3460d8b3b7c5ce19f" 42 bytes {0} [built]
     delegated source dll-reference vendor_lib_04d3460d8b3b7c5ce19f [0] delegated ../node_modules/example-vendor.js from dll-reference vendor_lib_04d3460d8b3b7c5ce19f
>>>>>>> 6934b981
```

<!-- @TODO:
  - [ ] examples/dll-mode-and-context
  - [ ] examples/dll-multiple
  - [ ] examples/dll-dependencies
--><|MERGE_RESOLUTION|>--- conflicted
+++ resolved
@@ -82,11 +82,16 @@
 /******/
 /******/
 /******/
+/******/ 	// the startup function
+/******/ 	function startup() {
+/******/ 		// Load entry module and return exports
+/******/ 		return __webpack_require__(0);
+/******/ 	};
 /******/ 	// initialize runtime
 /******/ 	runtime(__webpack_require__);
 /******/
-/******/ 	// Load entry module and return exports
-/******/ 	return __webpack_require__(0);
+/******/ 	// run startup
+/******/ 	return startup();
 /******/ })
 /************************************************************************/
 ```
@@ -99,8 +104,8 @@
 /*!************************!*\
   !*** ./example-app.js ***!
   \************************/
-/*! no exports provided */
-/*! runtime requirements: __webpack_require__.r, __webpack_exports__, __webpack_require__ */
+/*! other exports [not provided] [no usage info] */
+/*! runtime requirements: __webpack_require__.r__webpack_exports__, __webpack_require__,  */
 /***/ (function(__unusedmodule, __webpack_exports__, __webpack_require__) {
 
 "use strict";
@@ -115,40 +120,25 @@
 /***/ }),
 /* 1 */
 /*!******************************************************************************************************!*\
-<<<<<<< HEAD
-  !*** delegated ../node_modules/example-vendor.js from dll-reference vendor_lib_35e05f4ff28f09d4f9c3 ***!
-=======
-  !*** delegated ../node_modules/example-vendor.js from dll-reference vendor_lib_04d3460d8b3b7c5ce19f ***!
->>>>>>> 6934b981
+  !*** delegated ../node_modules/example-vendor.js from dll-reference vendor_lib_f9a078c3e662767ede52 ***!
   \******************************************************************************************************/
-/*! exports provided: square */
-/*! runtime requirements: module, __webpack_require__ */
+/*! export square [provided] [no usage info] [missing usage info prevents renaming] */
+/*! other exports [not provided] [no usage info] */
+/*! runtime requirements: module__webpack_require__,  */
 /***/ (function(module, __unusedexports, __webpack_require__) {
 
-<<<<<<< HEAD
-module.exports = (__webpack_require__(/*! dll-reference vendor_lib_35e05f4ff28f09d4f9c3 */ 2))(1);
-=======
-module.exports = (__webpack_require__(/*! dll-reference vendor_lib_04d3460d8b3b7c5ce19f */ 2))(1);
->>>>>>> 6934b981
+module.exports = (__webpack_require__(/*! dll-reference vendor_lib_f9a078c3e662767ede52 */ 2))(1);
 
 /***/ }),
 /* 2 */
 /*!**************************************************!*\
-<<<<<<< HEAD
-  !*** external "vendor_lib_35e05f4ff28f09d4f9c3" ***!
-=======
-  !*** external "vendor_lib_04d3460d8b3b7c5ce19f" ***!
->>>>>>> 6934b981
+  !*** external "vendor_lib_f9a078c3e662767ede52" ***!
   \**************************************************/
-/*! no static exports found */
+/*! other exports [maybe provided (runtime-defined)] [no usage info] */
 /*! runtime requirements: module */
 /***/ (function(module) {
 
-<<<<<<< HEAD
-module.exports = vendor_lib_35e05f4ff28f09d4f9c3;
-=======
-module.exports = vendor_lib_04d3460d8b3b7c5ce19f;
->>>>>>> 6934b981
+module.exports = vendor_lib_f9a078c3e662767ede52;
 
 /***/ })
 /******/ ],
@@ -184,84 +174,49 @@
 
 ```
 Hash: 0a1b2c3d4e5f6a7b8c9d
-<<<<<<< HEAD
-Version: webpack 5.0.0-next
+Version: webpack 5.0.0-alpha.9
  Asset     Size  Chunks             Chunk Names
-app.js  3.3 KiB     {0}  [emitted]  main
-=======
-Version: webpack 4.29.0
- Asset      Size  Chunks             Chunk Names
-app.js  4.86 KiB       0  [emitted]  main
->>>>>>> 6934b981
+app.js  3.6 KiB     {0}  [emitted]  main
 Entrypoint main = app.js
 chunk {0} app.js (main) 178 bytes (javascript) 279 bytes (runtime) [entry] [rendered]
     > ./example-app main
  [0] ./example-app.js 94 bytes {0} [built]
      [no exports]
-<<<<<<< HEAD
      [used exports unknown]
      entry ./example-app main
- [1] delegated ../node_modules/example-vendor.js from dll-reference vendor_lib_35e05f4ff28f09d4f9c3 42 bytes {0} [built]
-=======
-     single entry ./example-app  main
- [1] delegated ../node_modules/example-vendor.js from dll-reference vendor_lib_04d3460d8b3b7c5ce19f 42 bytes {0} [built]
->>>>>>> 6934b981
+ [1] delegated ../node_modules/example-vendor.js from dll-reference vendor_lib_f9a078c3e662767ede52 42 bytes {0} [built]
      [exports: square]
      [used exports unknown]
      harmony side effect evaluation example-vendor [0] ./example-app.js 1:0-40
      harmony import specifier example-vendor [0] ./example-app.js 3:12-18
      harmony import specifier example-vendor [0] ./example-app.js 4:16-22
-<<<<<<< HEAD
- [2] external "vendor_lib_35e05f4ff28f09d4f9c3" 42 bytes {0} [built]
+ [2] external "vendor_lib_f9a078c3e662767ede52" 42 bytes {0} [built]
      [used exports unknown]
-     delegated source dll-reference vendor_lib_35e05f4ff28f09d4f9c3 [1] delegated ../node_modules/example-vendor.js from dll-reference vendor_lib_35e05f4ff28f09d4f9c3
+     delegated source dll-reference vendor_lib_f9a078c3e662767ede52 [1] delegated ../node_modules/example-vendor.js from dll-reference vendor_lib_f9a078c3e662767ede52
      + 1 hidden chunk module
-=======
- [2] external "vendor_lib_04d3460d8b3b7c5ce19f" 42 bytes {0} [built]
-     delegated source dll-reference vendor_lib_04d3460d8b3b7c5ce19f [1] delegated ../node_modules/example-vendor.js from dll-reference vendor_lib_04d3460d8b3b7c5ce19f
->>>>>>> 6934b981
 ```
 
 ## Production mode
 
 ```
 Hash: 0a1b2c3d4e5f6a7b8c9d
-<<<<<<< HEAD
-Version: webpack 5.0.0-next
+Version: webpack 5.0.0-alpha.9
  Asset       Size  Chunks             Chunk Names
-app.js  591 bytes   {404}  [emitted]  main
-=======
-Version: webpack 4.29.0
- Asset      Size  Chunks             Chunk Names
-app.js  1.09 KiB       0  [emitted]  main
->>>>>>> 6934b981
+app.js  589 bytes   {404}  [emitted]  main
 Entrypoint main = app.js
 chunk {404} app.js (main) 178 bytes (javascript) 279 bytes (runtime) [entry] [rendered]
     > ./example-app main
-<<<<<<< HEAD
- [423] ./example-app.js 94 bytes {404} [built]
-       [no exports]
-       entry ./example-app main
- [492] delegated ../node_modules/example-vendor.js from dll-reference vendor_lib_35e05f4ff28f09d4f9c3 42 bytes {404} [built]
+  [10] delegated ../node_modules/example-vendor.js from dll-reference vendor_lib_f9a078c3e662767ede52 42 bytes {404} [built]
        [exports: square]
        harmony side effect evaluation example-vendor [423] ./example-app.js 1:0-40
        harmony import specifier example-vendor [423] ./example-app.js 3:12-18
        harmony import specifier example-vendor [423] ./example-app.js 4:16-22
- [656] external "vendor_lib_35e05f4ff28f09d4f9c3" 42 bytes {404} [built]
-       delegated source dll-reference vendor_lib_35e05f4ff28f09d4f9c3 [492] delegated ../node_modules/example-vendor.js from dll-reference vendor_lib_35e05f4ff28f09d4f9c3
+ [423] ./example-app.js 94 bytes {404} [built]
+       [no exports]
+       entry ./example-app main
+ [860] external "vendor_lib_f9a078c3e662767ede52" 42 bytes {404} [built]
+       delegated source dll-reference vendor_lib_f9a078c3e662767ede52 [10] delegated ../node_modules/example-vendor.js from dll-reference vendor_lib_f9a078c3e662767ede52
      + 1 hidden chunk module
-=======
- [0] delegated ../node_modules/example-vendor.js from dll-reference vendor_lib_04d3460d8b3b7c5ce19f 42 bytes {0} [built]
-     [exports: square]
-     harmony side effect evaluation example-vendor [1] ./example-app.js 1:0-40
-     harmony import specifier example-vendor [1] ./example-app.js 3:12-18
-     harmony import specifier example-vendor [1] ./example-app.js 4:16-22
- [1] ./example-app.js 94 bytes {0} [built]
-     [no exports]
-     single entry ./example-app  main
- [2] external "vendor_lib_04d3460d8b3b7c5ce19f" 42 bytes {0} [built]
-     delegated source dll-reference vendor_lib_04d3460d8b3b7c5ce19f [0] delegated ../node_modules/example-vendor.js from dll-reference vendor_lib_04d3460d8b3b7c5ce19f
->>>>>>> 6934b981
 ```
 
 <!-- @TODO:
