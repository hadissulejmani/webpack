This is the vendor build part.

It's built separatly from the app part. The vendors dll is only built when vendors has changed and not while the normal development cycle.

The DllPlugin in combination with the `output.library` option exposes the internal require function as global variable in the target environment.

A manifest is creates which includes mappings from module names to internal ids.

### webpack.config.js

``` javascript
var path = require("path");
var webpack = require("../../../");

module.exports = {
	// mode: "development || "production",
	context: __dirname,
	entry: ["example-vendor"],
	output: {
		filename: "vendor.js", // best use [hash] here too
		path: path.resolve(__dirname, "dist"),
		library: "vendor_lib_[hash]",
	},
	plugins: [
		new webpack.DllPlugin({
			name: "vendor_lib_[hash]",
			path: path.resolve(__dirname, "dist/vendor-manifest.json"),
		}),
	],
};
```

# example-vendor

``` javascript
export function square(n) {
	return n * n;
}
```

# dist/vendor.js

``` javascript
var vendor_lib_9ee2f174307b7ef21301 =
```
<details><summary><code>/******/ (function(modules) { /* webpackBootstrap */ })</code></summary>

``` js
/******/ (function(modules) { // webpackBootstrap
/******/ 	// The module cache
/******/ 	var installedModules = {};
/******/
/******/ 	// The require function
/******/ 	function __webpack_require__(moduleId) {
/******/
/******/ 		// Check if module is in cache
/******/ 		if(installedModules[moduleId]) {
/******/ 			return installedModules[moduleId].exports;
/******/ 		}
/******/ 		// Create a new module (and put it into the cache)
/******/ 		var module = installedModules[moduleId] = {
/******/ 			i: moduleId,
/******/ 			l: false,
/******/ 			exports: {}
/******/ 		};
/******/
/******/ 		// Execute the module function
/******/ 		modules[moduleId].call(module.exports, module, module.exports, __webpack_require__);
/******/
/******/ 		// Flag the module as loaded
/******/ 		module.l = true;
/******/
/******/ 		// Return the exports of the module
/******/ 		return module.exports;
/******/ 	}
/******/
/******/
/******/ 	// expose the modules object (__webpack_modules__)
/******/ 	__webpack_require__.m = modules;
/******/
/******/ 	// expose the module cache
/******/ 	__webpack_require__.c = installedModules;
/******/
/******/ 	// define getter function for harmony exports
/******/ 	__webpack_require__.d = function(exports, name, getter) {
/******/ 		if(!__webpack_require__.o(exports, name)) {
/******/ 			Object.defineProperty(exports, name, {
/******/ 				configurable: false,
/******/ 				enumerable: true,
/******/ 				get: getter
/******/ 			});
/******/ 		}
/******/ 	};
/******/
/******/ 	// define __esModule on exports
/******/ 	__webpack_require__.r = function(exports) {
/******/ 		Object.defineProperty(exports, '__esModule', { value: true });
/******/ 	};
/******/
/******/ 	// getDefaultExport function for compatibility with non-harmony modules
/******/ 	__webpack_require__.n = function(module) {
/******/ 		var getter = module && module.__esModule ?
/******/ 			function getDefault() { return module['default']; } :
/******/ 			function getModuleExports() { return module; };
/******/ 		__webpack_require__.d(getter, 'a', getter);
/******/ 		return getter;
/******/ 	};
/******/
/******/ 	// Object.prototype.hasOwnProperty.call
/******/ 	__webpack_require__.o = function(object, property) { return Object.prototype.hasOwnProperty.call(object, property); };
/******/
/******/ 	// __webpack_public_path__
/******/ 	__webpack_require__.p = "dist/";
/******/
/******/
/******/ 	// Load entry module and return exports
/******/ 	return __webpack_require__(__webpack_require__.s = 0);
/******/ })
/************************************************************************/
```

</details>

``` js
/******/ ([
/* 0 */
/*!****************!*\
  !*** dll main ***!
  \****************/
/*! dynamic exports provided */
/*! all exports used */
/***/ (function(module, exports, __webpack_require__) {

module.exports = __webpack_require__;

/***/ }),
/* 1 */
/*!*****************************************!*\
  !*** ../node_modules/example-vendor.js ***!
  \*****************************************/
/*! exports provided: square */
/*! all exports used */
/***/ (function(module, __webpack_exports__, __webpack_require__) {

"use strict";
__webpack_require__.r(__webpack_exports__);
/* harmony export (binding) */ __webpack_require__.d(__webpack_exports__, "square", function() { return square; });
function square(n) {
	return n * n;
}


/***/ })
/******/ ]);
```

# dist/vendor-manifest.json

``` javascript
{"name":"vendor_lib_9ee2f174307b7ef21301","content":{"../node_modules/example-vendor.js":{"id":1,"buildMeta":{"exportsType":"namespace","providedExports":["square"]}}}}
```

# Info

## Unoptimized

```
<<<<<<< HEAD
Hash: 0a1b2c3d4e5f6a7b8c9d
Version: webpack next
    Asset      Size  Chunks             Chunk Names
vendor.js  3.32 KiB       0  [emitted]  main
=======
Hash: 6b1edee0549eb5092709
Version: webpack 3.11.0
    Asset     Size  Chunks             Chunk Names
vendor.js  3.18 kB       0  [emitted]  main
>>>>>>> f0105466
Entrypoint main = vendor.js
chunk    {0} vendor.js (main) 60 bytes [entry] [rendered]
    > main
    [0] dll main 12 bytes {0} [built]
        dll entry 
        
     + 1 hidden module
```

## Production mode

```
<<<<<<< HEAD
Hash: 0a1b2c3d4e5f6a7b8c9d
Version: webpack next
=======
Hash: 6b1edee0549eb5092709
Version: webpack 3.11.0
>>>>>>> f0105466
    Asset       Size  Chunks             Chunk Names
vendor.js  704 bytes       0  [emitted]  main
Entrypoint main = vendor.js
chunk    {0} vendor.js (main) 60 bytes [entry] [rendered]
    > main
    [1] dll main 12 bytes {0} [built]
        dll entry 
        
     + 1 hidden module
```
<|MERGE_RESOLUTION|>--- conflicted
+++ resolved
@@ -127,7 +127,7 @@
 /*!****************!*\
   !*** dll main ***!
   \****************/
-/*! dynamic exports provided */
+/*! no static exports found */
 /*! all exports used */
 /***/ (function(module, exports, __webpack_require__) {
 
@@ -165,17 +165,10 @@
 ## Unoptimized
 
 ```
-<<<<<<< HEAD
 Hash: 0a1b2c3d4e5f6a7b8c9d
-Version: webpack next
+Version: webpack 4.0.0-beta.1
     Asset      Size  Chunks             Chunk Names
 vendor.js  3.32 KiB       0  [emitted]  main
-=======
-Hash: 6b1edee0549eb5092709
-Version: webpack 3.11.0
-    Asset     Size  Chunks             Chunk Names
-vendor.js  3.18 kB       0  [emitted]  main
->>>>>>> f0105466
 Entrypoint main = vendor.js
 chunk    {0} vendor.js (main) 60 bytes [entry] [rendered]
     > main
@@ -188,13 +181,8 @@
 ## Production mode
 
 ```
-<<<<<<< HEAD
 Hash: 0a1b2c3d4e5f6a7b8c9d
-Version: webpack next
-=======
-Hash: 6b1edee0549eb5092709
-Version: webpack 3.11.0
->>>>>>> f0105466
+Version: webpack 4.0.0-beta.1
     Asset       Size  Chunks             Chunk Names
 vendor.js  704 bytes       0  [emitted]  main
 Entrypoint main = vendor.js
