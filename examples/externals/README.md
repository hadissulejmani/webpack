--- conflicted
+++ resolved
@@ -94,9 +94,14 @@
 /******/
 /******/
 /******/
+/******/ 	// the startup function
+/******/ 	function startup() {
+/******/ 		// Load entry module and return exports
+/******/ 		return __webpack_require__(0);
+/******/ 	};
 /******/
-/******/ 	// Load entry module and return exports
-/******/ 	return __webpack_require__(0);
+/******/ 	// run startup
+/******/ 	return startup();
 /******/ })
 /************************************************************************/
 ```
@@ -109,8 +114,8 @@
 /*!********************!*\
   !*** ./example.js ***!
   \********************/
-/*! no static exports found */
-/*! runtime requirements: __webpack_require__, __webpack_exports__ */
+/*! other exports [maybe provided (runtime-defined)] [no usage info] */
+/*! runtime requirements: __webpack_require____webpack_exports__,  */
 /***/ (function(__unusedmodule, exports, __webpack_require__) {
 
 var add = __webpack_require__(/*! add */ 1);
@@ -123,7 +128,7 @@
 /*!**********************!*\
   !*** external "add" ***!
   \**********************/
-/*! no static exports found */
+/*! other exports [maybe provided (runtime-defined)] [no usage info] */
 /*! runtime requirements: module */
 /***/ (function(module) {
 
@@ -134,7 +139,7 @@
 /*!***************************************************************************************************************!*\
   !*** external {"root":"subtract","commonjs2":"./subtract","commonjs":["./math","subtract"],"amd":"subtract"} ***!
   \***************************************************************************************************************/
-/*! no static exports found */
+/*! other exports [maybe provided (runtime-defined)] [no usage info] */
 /*! runtime requirements: module */
 /***/ (function(module) {
 
@@ -151,26 +156,15 @@
 
 ```
 Hash: 0a1b2c3d4e5f6a7b8c9d
-<<<<<<< HEAD
-Version: webpack 5.0.0-next
-=======
-Version: webpack 4.29.0
->>>>>>> 6934b981
+Version: webpack 5.0.0-alpha.9
     Asset      Size  Chunks             Chunk Names
-output.js  2.88 KiB     {0}  [emitted]  main
+output.js  3.13 KiB     {0}  [emitted]  main
 Entrypoint main = output.js
-<<<<<<< HEAD
 chunk {0} output.js (main) 194 bytes [entry] [rendered]
-    > .\example.js main
+    > ./example.js main
  [0] ./example.js 110 bytes {0} [built]
      [used exports unknown]
-     entry .\example.js main
-=======
-chunk    {0} output.js (main) 194 bytes [entry] [rendered]
-    > ./example.js main
- [0] ./example.js 110 bytes {0} [built]
-     single entry ./example.js  main
->>>>>>> 6934b981
+     entry ./example.js main
  [1] external "add" 42 bytes {0} [built]
      [used exports unknown]
      cjs require add [0] ./example.js 1:10-24
@@ -183,31 +177,16 @@
 
 ```
 Hash: 0a1b2c3d4e5f6a7b8c9d
-<<<<<<< HEAD
-Version: webpack 5.0.0-next
+Version: webpack 5.0.0-alpha.9
     Asset       Size  Chunks             Chunk Names
-output.js  707 bytes   {404}  [emitted]  main
+output.js  708 bytes   {404}  [emitted]  main
 Entrypoint main = output.js
 chunk {404} output.js (main) 194 bytes [entry] [rendered]
-    > .\example.js main
+    > ./example.js main
  [275] ./example.js 110 bytes {404} [built]
-       entry .\example.js main
+       entry ./example.js main
  [349] external "add" 42 bytes {404} [built]
        cjs require add [275] ./example.js 1:10-24
  [795] external {"root":"subtract","commonjs2":"./subtract","commonjs":["./math","subtract"],"amd":"subtract"} 42 bytes {404} [built]
        cjs require subtract [275] ./example.js 2:15-34
-=======
-Version: webpack 4.29.0
-    Asset     Size  Chunks             Chunk Names
-output.js  1.4 KiB       0  [emitted]  main
-Entrypoint main = output.js
-chunk    {0} output.js (main) 194 bytes [entry] [rendered]
-    > ./example.js main
- [0] ./example.js 110 bytes {0} [built]
-     single entry ./example.js  main
- [1] external "add" 42 bytes {0} [built]
-     cjs require add [0] ./example.js 1:10-24
- [2] external {"root":"subtract","commonjs2":"./subtract","commonjs":["./math","subtract"],"amd":"subtract"} 42 bytes {0} [built]
-     cjs require subtract [0] ./example.js 2:15-34
->>>>>>> 6934b981
 ```