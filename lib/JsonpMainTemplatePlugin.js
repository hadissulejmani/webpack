--- conflicted
+++ resolved
@@ -13,15 +13,11 @@
 			var otherChunksInEntry = chunk.entrypoints.some(function(entrypoint) {
 				return entrypoint.chunks.length > 1;
 			});
-			var onDemandChunks = chunk.chunks.length > 0;
+			var onDemandChunks = chunk.getChunks().size > 0;
 			return otherChunksInEntry || onDemandChunks;
 		}
 		mainTemplate.plugin("local-vars", function(source, chunk) {
-<<<<<<< HEAD
-			if(chunk.getChunks().size > 0) {
-=======
 			if(needChunkLoadingCode(chunk)) {
->>>>>>> c47bdc65
 				return this.asString([
 					source,
 					"",
@@ -144,12 +140,8 @@
 			]);
 		});
 		mainTemplate.plugin("bootstrap", function(source, chunk, hash) {
-<<<<<<< HEAD
-			if(chunk.getChunks().size > 0) {
+			if(needChunkLoadingCode(chunk)) {
 				var jsonpFunction = this.outputOptions.jsonpFunction;
-=======
-			if(needChunkLoadingCode(chunk)) {
->>>>>>> c47bdc65
 				return this.asString([
 					source,
 					"",
