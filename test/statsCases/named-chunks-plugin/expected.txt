Hash: e2a3a4f76d4a30adbf3e
Time: Xms
      Asset       Size    Chunks             Chunk Names
<<<<<<< HEAD
   entry.js  345 bytes     entry  [emitted]  entry
manifest.js    6.17 kB  manifest  [emitted]  manifest
  vendor.js  397 bytes    vendor  [emitted]  vendor
=======
   entry.js  615 bytes     entry  [emitted]  entry
manifest.js    6.52 kB  manifest  [emitted]  manifest
  vendor.js  469 bytes    vendor  [emitted]  vendor
>>>>>>> 2d84450f
   [0] multi ./modules/a ./modules/b 40 bytes {vendor} [built]
[./entry.js] (webpack)/test/statsCases/named-chunks-plugin/entry.js 72 bytes {entry} [built]
[./modules/a.js] (webpack)/test/statsCases/named-chunks-plugin/modules/a.js 22 bytes {entry} {vendor} [built]
[./modules/b.js] (webpack)/test/statsCases/named-chunks-plugin/modules/b.js 22 bytes {entry} {vendor} [built]
[./modules/c.js] (webpack)/test/statsCases/named-chunks-plugin/modules/c.js 22 bytes {entry} [built]<|MERGE_RESOLUTION|>--- conflicted
+++ resolved
@@ -1,15 +1,9 @@
 Hash: e2a3a4f76d4a30adbf3e
 Time: Xms
       Asset       Size    Chunks             Chunk Names
-<<<<<<< HEAD
-   entry.js  345 bytes     entry  [emitted]  entry
-manifest.js    6.17 kB  manifest  [emitted]  manifest
-  vendor.js  397 bytes    vendor  [emitted]  vendor
-=======
    entry.js  615 bytes     entry  [emitted]  entry
-manifest.js    6.52 kB  manifest  [emitted]  manifest
+manifest.js    6.91 kB  manifest  [emitted]  manifest
   vendor.js  469 bytes    vendor  [emitted]  vendor
->>>>>>> 2d84450f
    [0] multi ./modules/a ./modules/b 40 bytes {vendor} [built]
 [./entry.js] (webpack)/test/statsCases/named-chunks-plugin/entry.js 72 bytes {entry} [built]
 [./modules/a.js] (webpack)/test/statsCases/named-chunks-plugin/modules/a.js 22 bytes {entry} {vendor} [built]
