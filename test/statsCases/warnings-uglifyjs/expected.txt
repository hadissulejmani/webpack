--- conflicted
+++ resolved
@@ -1,12 +1,7 @@
 Hash: 7df1195d08327e14c776
 Time: Xms
-<<<<<<< HEAD
     Asset      Size  Chunks             Chunk Names
-bundle.js  2.05 KiB       0  [emitted]  main
-=======
-    Asset     Size  Chunks             Chunk Names
-bundle.js  2.13 kB       0  [emitted]  main
->>>>>>> 8915dbbd
+bundle.js  2.08 KiB       0  [emitted]  main
    [0] (webpack)/test/statsCases/warnings-uglifyjs/index.js 299 bytes {0} [built]
    [1] (webpack)/test/statsCases/warnings-uglifyjs/a.js 249 bytes {0} [built]
    [2] (webpack)/buildin/module.js 495 bytes {0} [built]
