--- conflicted
+++ resolved
@@ -4,69 +4,63 @@
 const DependenciesBlockVariable = require("../lib/DependenciesBlockVariable");
 
 describe("DependenciesBlockVariable", () => {
-	const sandbox = sinon.sandbox.create();
-	const dependencyMock = {
-		constructor: {
-			name: "DependencyMock"
-		},
-		disconnect: sandbox.spy(),
-		updateHash: sandbox.spy()
-	};
-	const DependenciesBlockVariableInstance = new DependenciesBlockVariable(
-		"dependencies-name",
-		"expression",
-		[dependencyMock]
-	);
+	let DependenciesBlockVariableInstance, dependencyMock, sandbox;
 
-	afterEach(() => {
-		sandbox.restore();
+	before(() => {
+		sandbox = sinon.sandbox.create();
+		dependencyMock = {
+			constructor: {
+				name: "DependencyMock"
+			},
+			disconnect: sandbox.spy(),
+			updateHash: sandbox.spy()
+		};
+		DependenciesBlockVariableInstance = new DependenciesBlockVariable(
+			"dependencies-name",
+			"expression",
+			[dependencyMock]
+		);
 	});
 
-	describe("hasDependencies", () => {
-		it("returns `true` if has dependencies", () => {
+	afterEach(() => sandbox.restore());
+
+	describe("hasDependencies", () =>
+		it("returns `true` if has dependencies", () =>
 			expect(DependenciesBlockVariableInstance.hasDependencies()).toBe(true);
-		});
-	});
 
-	describe("disconnect", () => {
+	describe("disconnect", () =>
 		it("trigger dependencies disconnection", () => {
 			DependenciesBlockVariableInstance.disconnect();
 			expect(dependencyMock.disconnect.calledOnce).toBe(true);
-		});
-	});
+		}));
 
 	describe("updateHash", () => {
-		const hash = {
-			update: sandbox.spy()
-		};
-
-		DependenciesBlockVariableInstance.updateHash(hash);
-
-		it("should update hash dependencies with name", () => {
-			expect(hash.update.calledWith("dependencies-name")).toBe(true);
+		let hash;
+		before(() => {
+			hash = {
+				update: sandbox.spy()
+			};
+			DependenciesBlockVariableInstance.updateHash(hash);
 		});
 
-		it("should update hash dependencies with expression", () => {
+		it("should update hash dependencies with name", () =>
+			expect(hash.update.calledWith("dependencies-name")).toBe(true);
+
+		it("should update hash dependencies with expression", () =>
 			expect(hash.update.calledWith("expression")).toBe(true);
-		});
 
-		it("should update hash inside dependencies", () => {
+		it("should update hash inside dependencies", () =>
 			expect(dependencyMock.updateHash.calledOnce).toBe(true);
-		});
 	});
 
 	describe("expressionSource", () => {
-		const applyMock = sandbox.spy();
+		let dependencyTemplates, applyMock;
 
-<<<<<<< HEAD
-		it("aplies information inside dependency templates", () => {
-			const dependencyTemplates = {
-				get() {
-=======
+		before(() => (applyMock = sandbox.spy()));
+
 		it("applies information inside dependency templates", () => {
 			dependencyTemplates = {
 				get: function() {
->>>>>>> bd043f8e
 					return {
 						apply: applyMock
 					};
@@ -80,15 +74,9 @@
 			expect(applyMock.calledOnce).toBe(true);
 		});
 
-<<<<<<< HEAD
-		it("aplies information inside dependency templates", () => {
-			const dependencyTemplates = {
-				get() {
-=======
 		it("applies information inside dependency templates", () => {
 			dependencyTemplates = {
 				get: function() {
->>>>>>> bd043f8e
 					return false;
 				}
 			};
